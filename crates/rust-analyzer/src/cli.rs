--- conflicted
+++ resolved
@@ -2,11 +2,8 @@
 
 pub(crate) mod load_cargo;
 mod analysis_stats;
-<<<<<<< HEAD
 mod create_json;
 mod analysis_bench;
-=======
->>>>>>> e5758eb8
 mod diagnostics;
 mod progress_report;
 mod ssr;
