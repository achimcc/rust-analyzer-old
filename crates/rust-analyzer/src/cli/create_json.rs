--- conflicted
+++ resolved
@@ -40,7 +40,7 @@
 
         let (crate_graph, _) = get_crate_data(ws, &load_cargo_config, &|_| {})?;
 
-<<<<<<< HEAD
+
         let _json =
             serde_json::to_string(&crate_graph).expect("serialization of crate_graph must work");
         // println!("json:\n{}", json);
@@ -58,20 +58,7 @@
             "Deserialized `CrateGraph` is not equal!"
         );
         */
-=======
-        let json = serde_json::to_string(&crate_graph).expect("serialization of crate_graph must work");
-        println!("json:\n{}", json);
 
-        // let change_json = serde_json::to_string(&change).expect("serialization of change must work");
-        // println!("change_json:\n{}", change_json);  
-        // deserialize from json string
-        // let deserialized_crate_graph: CrateGraph =
-        //    serde_json::from_str(&json).expect("deserialization must work");
-        // assert_eq!(
-        //    crate_graph, deserialized_crate_graph,
-        //    "Deserialized `CrateGraph` is not equal!"
-        // );
->>>>>>> ab2ca7b0
 
         // Missing: Create a new `Change` object.
         //
